use std::{cell::RefCell, collections::HashMap, rc::Rc, sync::Arc};

use cargo_metadata::{Metadata, Package, PackageId};
use chrono::{NaiveDate, NaiveDateTime};
use git_url_parse::GitUrl;
use trustfall::{
    provider::{
<<<<<<< HEAD
        accessor_property, field_property, resolve_neighbors_with,
        resolve_property_with, BasicAdapter, ContextIterator,
        ContextOutcomeIterator, DataContext, EdgeParameters, VertexIterator,
=======
        field_property, resolve_neighbors_with, resolve_property_with,
        BasicAdapter, ContextIterator, ContextOutcomeIterator, EdgeParameters,
        VertexIterator,
>>>>>>> d54c2e75
    },
    FieldValue,
};

use crate::{
    advisory,
    repo::github::{GitHubClient, GitHubRepositoryId},
    vertex::Vertex,
};

type DirectDependencyMap = HashMap<PackageId, Rc<Vec<PackageId>>>;
type PackageMap = HashMap<PackageId, Rc<Package>>;

pub struct IndicateAdapter {
    metadata: Rc<Metadata>,
    packages: Rc<PackageMap>,

    /// Direct dependencies to a package, i.e. _not_ dependencies to dependencies
    direct_dependencies: Rc<DirectDependencyMap>,
    gh_client: Rc<RefCell<GitHubClient>>,
}

/// The functions here are essentially the fields on the RootQuery
impl IndicateAdapter<'_> {
    fn root_package(&self) -> VertexIterator<'static, Vertex> {
        let root = self.metadata.root_package().expect("no root package found");
        let v = Vertex::Package(Rc::new(root.clone()));
        Box::new(std::iter::once(v))
    }
}

/// Helper methods to resolve fields using the metadata
impl IndicateAdapter {
    pub fn new(metadata: Metadata) -> Self {
        let mut packages = HashMap::with_capacity(metadata.packages.len());

        for p in &metadata.packages {
            let id = p.id.clone();
            let package = p.clone();
            packages.insert(id, Rc::new(package));
        }

        let mut direct_dependencies =
            HashMap::with_capacity(metadata.packages.len());

        for node in metadata
            .resolve
            .as_ref()
            .expect("No nodes found!")
            .nodes
            .iter()
        {
            let id = node.id.clone();
            let deps = node.dependencies.clone();
            direct_dependencies.insert(id, Rc::new(deps));
        }

        Self {
            metadata: Rc::new(metadata),
            packages: Rc::new(packages),
            direct_dependencies: Rc::new(direct_dependencies),
            gh_client: Rc::new(RefCell::new(GitHubClient::new())),
        }
    }

    /// Retrieves a new counted reference to this adapters [`Metadata`]
    #[must_use]
    fn metadata(&self) -> Rc<Metadata> {
        Rc::clone(&self.metadata)
    }

    /// Retrieves a new counted reference to this adapters [`PackageMap`]
    #[must_use]
    fn packages(&self) -> Rc<PackageMap> {
        Rc::clone(&self.packages)
    }

    /// Retrieves a new counted reference to this adapters [`PackageMap`]
    #[must_use]
    fn direct_dependencies(&self) -> Rc<DirectDependencyMap> {
        Rc::clone(&self.direct_dependencies)
    }

    /// Retrieves a new counted reference to this adapters [`GitHubClient`]
    #[must_use]
    fn gh_client(&self) -> Rc<RefCell<GitHubClient>> {
        Rc::clone(&self.gh_client)
    }

    fn get_dependencies(
        packages: Rc<PackageMap>,
        direct_dependencies: Rc<DirectDependencyMap>,
        package_id: &PackageId,
    ) -> VertexIterator<'static, Vertex> {
        let dd = Rc::clone(&direct_dependencies);
        let dependency_ids = dd.get(package_id).unwrap_or_else(|| {
            panic!(
                "Could not extract dependency IDs for package {}",
                &package_id
            )
        });

        let dependencies = dependency_ids
            .iter()
            .map(move |id| {
                let p = packages.get(id).unwrap();
                Vertex::Package(Rc::clone(p))
            })
            .collect::<Vec<_>>()
            .into_iter();

        Box::new(dependencies)
    }

    /// Returns a form of repository, i.e. a variant that implements the
    /// `schema.trustfall.graphql` `repository` interface
    fn get_repository_from_url(
        url: &str,
        gh_client: Rc<RefCell<GitHubClient>>,
    ) -> Vertex {
        // TODO: Better identification of repository URLs...
        if url.contains("github.com") {
            match GitUrl::parse(url) {
                Ok(gurl) => {
                    if matches!(gurl.host, Some(x) if x == "github.com") {
                        // This is in fact a GitHub url, we attempt to retrieve it
                        let id = GitHubRepositoryId::new(
                            gurl.owner.unwrap_or_else(|| {
                                panic!("repository {url} had no owner",)
                            }),
                            gurl.name,
                        );

                        if let Some(fr) =
                            gh_client.borrow_mut().get_repository(&id)
                        {
                            Vertex::GitHubRepository(fr)
                        } else {
                            // We were unable to retrieve the repository
                            Vertex::Repository(String::from(url))
                        }
                    } else {
                        // The host is not github.com
                        Vertex::Repository(String::from(url))
                    }
                }
                Err(_) => Vertex::Repository(String::from(url)),
            }
        } else {
            Vertex::Repository(String::from(url))
        }
    }
}

/// Resolve the neighbor of a vertex, when it is known that the Vertex can be
/// downcast using an `as_<type>`. The passed closure will be used to resolve
/// the desired neighbors.
///
/// Essentially the same as [`resolve_neighbors_with`], but collects the
/// iterator to guarantee lifetimes.
///
/// There is room for performance improvements here, as it must currently
/// collect an iterator to ensure lifetimes.
<<<<<<< HEAD
fn resolve_neighbors_with_collected<'a, V, F>(
    contexts: ContextIterator<'a, V>,
    mut resolve: F,
) -> ContextOutcomeIterator<'a, V, VertexIterator<'a, V>>
where
    V: Clone + Debug + 'a,
    F: FnMut(&V) -> VertexIterator<'a, V>,
{
    Box::new(
        contexts
            .map(|ctx| {
                let current_vertex = &ctx.active_vertex();
                let neighbors_iter: VertexIterator<'a, V> = match current_vertex
                {
                    Some(v) => resolve(v),
                    None => Box::new(std::iter::empty()),
                };
=======
// fn resolve_neighbors_with_collect<'a, V, F>(
//     contexts: ContextIterator<'a, V>,
//     mut resolve: F,
// ) -> ContextOutcomeIterator<'a, V, VertexIterator<'a, V>>
// where
//     V: Clone + Debug + 'a,
//     F: FnMut(&V) -> VertexIterator<'a, V>,
// {
//     Box::new(
//         contexts
//             .map(|ctx| {
//                 let current_vertex = &ctx.active_vertex();
//                 let neighbors_iter: VertexIterator<'a, V> = match current_vertex
//                 {
//                     Some(v) => resolve(v),
//                     None => Box::new(std::iter::empty()),
//                 };
>>>>>>> d54c2e75

//                 (ctx, neighbors_iter)
//             })
//             .collect::<Vec<(DataContext<V>, VertexIterator<'a, V>)>>()
//             .into_iter(),
//     )
// }

<<<<<<< HEAD
impl<'a> BasicAdapter<'a> for IndicateAdapter<'a> {
=======
/// The functions here are essentially the fields on the RootQuery
impl IndicateAdapter {
    fn root_package(&self) -> VertexIterator<'static, Vertex> {
        let root = self.metadata.root_package().expect("no root package found");
        let v = Vertex::Package(Rc::new(root.clone()));
        Box::new(std::iter::once(v))
    }
}

impl<'a> BasicAdapter<'a> for IndicateAdapter {
>>>>>>> d54c2e75
    type Vertex = Vertex;

    fn resolve_starting_vertices(
        &mut self,
        edge_name: &str,
        _parameters: &EdgeParameters,
    ) -> VertexIterator<'a, Self::Vertex> {
        match edge_name {
            // These edge names should match 1:1 for `schema.trustfall.graphql`
            "RootPackage" => self.root_package(),
            e => {
                unreachable!("edge {e} has no resolution as a starting vertex")
            }
        }
    }

    fn resolve_property(
        &mut self,
        contexts: ContextIterator<'a, Self::Vertex>,
        type_name: &str,
        property_name: &str,
    ) -> ContextOutcomeIterator<'a, Self::Vertex, FieldValue> {
        // This match statement must contain _all_ possible types provided
        // by `schema.trustfall.graphql`
        match (type_name, property_name) {
            ("Package", "id") => resolve_property_with(contexts, |v| {
                if let Some(s) = v.as_package() {
                    FieldValue::String(s.id.to_string())
                } else {
                    unreachable!("Not a package!")
                }
            }),
            ("Package", "name") => resolve_property_with(
                contexts,
                field_property!(as_package, name),
            ),
            ("Package", "version") => resolve_property_with(contexts, |v| {
                if let Some(s) = v.as_package() {
                    FieldValue::String(s.version.to_string())
                } else {
                    unreachable!("Not a package!")
                }
            }),
            ("Package", "license") => resolve_property_with(contexts, |v| {
                match &v.as_package().unwrap().license {
                    Some(l) => l.into(),
                    None => FieldValue::Null,
                }
            }),
            ("Webpage" | "Repository" | "GitHubRepository", "url") => {
                resolve_property_with(contexts, |v| match v.as_webpage() {
                    Some(url) => FieldValue::String(url.to_owned()),
                    None => FieldValue::Null,
                })
            }
            ("GitHubRepository", "name") => resolve_property_with(
                contexts,
                field_property!(as_git_hub_repository, name),
            ),
            ("GitHubRepository", "starsCount") => resolve_property_with(
                contexts,
                field_property!(as_git_hub_repository, stargazers_count),
            ),
            ("GitHubRepository", "forksCount") => resolve_property_with(
                contexts,
                field_property!(as_git_hub_repository, forks_count),
            ),
            ("GitHubRepository", "openIssuesCount") => resolve_property_with(
                contexts,
                field_property!(as_git_hub_repository, open_issues_count),
            ),
            ("GitHubRepository", "hasIssues") => resolve_property_with(
                contexts,
                field_property!(as_git_hub_repository, has_issues),
            ),
            ("GitHubRepository", "archived") => resolve_property_with(
                contexts,
                field_property!(as_git_hub_repository, archived),
            ),
            ("GitHubRepository", "fork") => resolve_property_with(
                contexts,
                field_property!(as_git_hub_repository, fork),
            ),
            ("GitHubUser", "username") => resolve_property_with(
                contexts,
                field_property!(as_git_hub_user, login),
            ),
            ("GitHubUser", "unixCreatedAt") => resolve_property_with(
                contexts,
                field_property!(as_git_hub_user, created_at, {
                    created_at.into() // Convert to Unix timestamp
                }),
            ),
            ("GitHubUser", "followersCount") => resolve_property_with(
                contexts,
                field_property!(as_git_hub_user, followers),
            ),
            ("GitHubUser", "email") => resolve_property_with(
                contexts,
                field_property!(as_git_hub_user, email),
            ),
            ("Advisory", "id") => resolve_property_with(
                contexts,
                accessor_property!(as_advisory, id, { id.to_string().into() }),
            ),
            ("Advisory", "title") => resolve_property_with(
                contexts,
                accessor_property!(as_advisory, title),
            ),
            ("Advisory", "description") => resolve_property_with(
                contexts,
                accessor_property!(as_advisory, description),
            ),
            ("Advisory", "unixDateReported") => resolve_property_with(
                contexts,
                accessor_property!(as_advisory, date, {
                    // TODO: This assumes the advisory being posted 00:00 UTC,
                    // which might or might not be a good idea
                    let dt: NaiveDateTime = NaiveDate::from_ymd_opt(
                        date.year() as i32,
                        date.month(),
                        date.day(),
                    )
                    .expect("could not parse advisory unix date")
                    .and_hms_opt(0, 0, 0)
                    .expect("could not create advisory timestamp");
                    dt.timestamp().into()
                }),
            ),
            ("Advisory", "severity") => todo!("enums not yet implemented"),
            ("Advisory", "unixDateWithdrawn") => resolve_property_with(
                contexts,
                field_property!(as_advisory, metadata, {
                    // TODO: This assumes the advisory being withdrawn 00:00 UTC,
                    // which might or might not be a good idea
                    match &metadata.withdrawn {
                        Some(date) => {
                            let dt: NaiveDateTime = NaiveDate::from_ymd_opt(
                                date.year() as i32,
                                date.month(),
                                date.day(),
                            )
                            .expect("could not parse advisory unix date")
                            .and_hms_opt(0, 0, 0)
                            .expect("could not create advisory timestamp");
                            dt.timestamp().into()
                        }
                        None => FieldValue::Null,
                    }
                }),
            ),
            ("Advisory", "cvss") => resolve_property_with(
                contexts,
                field_property!(as_advisory, metadata, {
                    match &metadata.cvss {
                        Some(_base) => todo!("enums not yet implemented"),
                        None => FieldValue::Null,
                    }
                }),
            ),
            (t, p) => {
                unreachable!("unreachable property combination: {t}, {p}")
            }
        }
    }

    fn resolve_neighbors(
        &mut self,
        contexts: ContextIterator<'a, Self::Vertex>,
        type_name: &str,
        edge_name: &str,
        _parameters: &EdgeParameters,
    ) -> ContextOutcomeIterator<
        'a,
        Self::Vertex,
        VertexIterator<'a, Self::Vertex>,
    > {
        // These are all possible neighboring vertexes, i.e. parts of a vertex
        // that are not scalar values (`FieldValue`)
        match (type_name, edge_name) {
            ("Package", "dependencies") => {
<<<<<<< HEAD
                resolve_neighbors_with_collected(contexts, |vertex| {
=======
                // Must be done here to ensure they live long enough (and are
                // not lazily evaluated)
                let packages = self.packages();
                let direct_dependencies = self.direct_dependencies();
                resolve_neighbors_with(contexts, move |vertex| {
>>>>>>> d54c2e75
                    // This is in fact a Package, otherwise it would be `None`
                    // First get all dependencies, and then resolve their package
                    // by finding that dependency by its ID in the metadata
                    let package = vertex.as_package().unwrap();
                    Self::get_dependencies(
                        Rc::clone(&packages),
                        Rc::clone(&direct_dependencies),
                        &package.id,
                    )
                })
            }
            ("Package", "repository") => {
<<<<<<< HEAD
                resolve_neighbors_with_collected(contexts, |v| {
=======
                let gh_client = self.gh_client();
                resolve_neighbors_with(contexts, move |v| {
>>>>>>> d54c2e75
                    // Must be package
                    let package = v.as_package().unwrap();
                    match &package.repository {
                        Some(url) => Box::new(std::iter::once(
                            Self::get_repository_from_url(
                                url,
                                Rc::clone(&gh_client),
                            ),
                        )),
                        None => Box::new(std::iter::empty()),
                    }
                })
            }
            ("GitHubRepository", "owner") => {
<<<<<<< HEAD
                resolve_neighbors_with_collected(contexts, |vertex| {
=======
                let gh_client = self.gh_client();
                resolve_neighbors_with(contexts, move |vertex| {
>>>>>>> d54c2e75
                    // Must be GitHubRepository according to guarantees from Trustfall
                    let gh_repo = vertex.as_git_hub_repository().unwrap();
                    match &gh_repo.owner {
                        Some(simple_user) => {
                            let user = gh_client
                                .borrow_mut()
                                .get_public_user(&simple_user.login);

                            match user {
                                Some(u) => Box::new(std::iter::once(
                                    Vertex::GitHubUser(Arc::clone(&u)),
                                )),
                                None => Box::new(std::iter::empty()),
                            }
                        }
                        None => Box::new(std::iter::empty()),
                    }
                })
            }
            ("Advisory", "affected") => {
                resolve_neighbors_with(contexts, |vertex| {
                    // Caller guarantees this is `Vertex::Advisory`
                    let advisory = vertex.as_advisory().unwrap();
                    match &advisory.affected {
                        Some(a) => Box::new(std::iter::once(Vertex::Affected(
                            Rc::new(a.clone()), // This `Rc` is ugly, but alternative might be uglier
                        ))),
                        None => Box::new(std::iter::empty::<Self::Vertex>()),
                    }
                })
            }
            ("Advisory", "versions") => {
                resolve_neighbors_with(contexts, |vertex| {
                    let advisory = vertex.as_advisory().unwrap();
                    Box::new(std::iter::once(Vertex::AffectedVersions(
                        Rc::new(advisory.versions.clone()),
                    )))
                })
            }
            (t, e) => {
                unreachable!("unreachable neighbor combination: {t}, {e}")
            }
        }
    }

    fn resolve_coercion(
        &mut self,
        contexts: ContextIterator<'a, Self::Vertex>,
        type_name: &str,
        coerce_to_type: &str,
    ) -> ContextOutcomeIterator<'a, Self::Vertex, bool> {
        // Ensure lifetimes by cloning
        let type_name = type_name.to_owned();
        let coerce_to_type = coerce_to_type.to_owned();
        Box::new(
            contexts
                .map(move |ctx| {
                    let current_vertex = &ctx.active_vertex();
                    let current_vertex = match current_vertex {
                        Some(v) => v,
                        None => return (ctx, false),
                    };

                    let can_coerce = match (
                        type_name.as_str(),
                        coerce_to_type.as_str()
                    ) {
                        (_, "Repository") => {
                            current_vertex.as_repository().is_some()
                        }
                        (_, "GitHubRepository") => {
                            current_vertex.as_git_hub_repository().is_some()
                        }
                        (t1, t2) => {
                            unreachable!(
                                "the coercion from {t1} to {t2} is unhandled but was attempted",
                            )
                        }
                    };

                    (ctx, can_coerce)
                })
        )
    }
}<|MERGE_RESOLUTION|>--- conflicted
+++ resolved
@@ -5,21 +5,14 @@
 use git_url_parse::GitUrl;
 use trustfall::{
     provider::{
-<<<<<<< HEAD
         accessor_property, field_property, resolve_neighbors_with,
         resolve_property_with, BasicAdapter, ContextIterator,
-        ContextOutcomeIterator, DataContext, EdgeParameters, VertexIterator,
-=======
-        field_property, resolve_neighbors_with, resolve_property_with,
-        BasicAdapter, ContextIterator, ContextOutcomeIterator, EdgeParameters,
-        VertexIterator,
->>>>>>> d54c2e75
+        ContextOutcomeIterator, EdgeParameters, VertexIterator,
     },
     FieldValue,
 };
 
 use crate::{
-    advisory,
     repo::github::{GitHubClient, GitHubRepositoryId},
     vertex::Vertex,
 };
@@ -37,7 +30,7 @@
 }
 
 /// The functions here are essentially the fields on the RootQuery
-impl IndicateAdapter<'_> {
+impl IndicateAdapter {
     fn root_package(&self) -> VertexIterator<'static, Vertex> {
         let root = self.metadata.root_package().expect("no root package found");
         let v = Vertex::Package(Rc::new(root.clone()));
@@ -168,74 +161,7 @@
     }
 }
 
-/// Resolve the neighbor of a vertex, when it is known that the Vertex can be
-/// downcast using an `as_<type>`. The passed closure will be used to resolve
-/// the desired neighbors.
-///
-/// Essentially the same as [`resolve_neighbors_with`], but collects the
-/// iterator to guarantee lifetimes.
-///
-/// There is room for performance improvements here, as it must currently
-/// collect an iterator to ensure lifetimes.
-<<<<<<< HEAD
-fn resolve_neighbors_with_collected<'a, V, F>(
-    contexts: ContextIterator<'a, V>,
-    mut resolve: F,
-) -> ContextOutcomeIterator<'a, V, VertexIterator<'a, V>>
-where
-    V: Clone + Debug + 'a,
-    F: FnMut(&V) -> VertexIterator<'a, V>,
-{
-    Box::new(
-        contexts
-            .map(|ctx| {
-                let current_vertex = &ctx.active_vertex();
-                let neighbors_iter: VertexIterator<'a, V> = match current_vertex
-                {
-                    Some(v) => resolve(v),
-                    None => Box::new(std::iter::empty()),
-                };
-=======
-// fn resolve_neighbors_with_collect<'a, V, F>(
-//     contexts: ContextIterator<'a, V>,
-//     mut resolve: F,
-// ) -> ContextOutcomeIterator<'a, V, VertexIterator<'a, V>>
-// where
-//     V: Clone + Debug + 'a,
-//     F: FnMut(&V) -> VertexIterator<'a, V>,
-// {
-//     Box::new(
-//         contexts
-//             .map(|ctx| {
-//                 let current_vertex = &ctx.active_vertex();
-//                 let neighbors_iter: VertexIterator<'a, V> = match current_vertex
-//                 {
-//                     Some(v) => resolve(v),
-//                     None => Box::new(std::iter::empty()),
-//                 };
->>>>>>> d54c2e75
-
-//                 (ctx, neighbors_iter)
-//             })
-//             .collect::<Vec<(DataContext<V>, VertexIterator<'a, V>)>>()
-//             .into_iter(),
-//     )
-// }
-
-<<<<<<< HEAD
-impl<'a> BasicAdapter<'a> for IndicateAdapter<'a> {
-=======
-/// The functions here are essentially the fields on the RootQuery
-impl IndicateAdapter {
-    fn root_package(&self) -> VertexIterator<'static, Vertex> {
-        let root = self.metadata.root_package().expect("no root package found");
-        let v = Vertex::Package(Rc::new(root.clone()));
-        Box::new(std::iter::once(v))
-    }
-}
-
 impl<'a> BasicAdapter<'a> for IndicateAdapter {
->>>>>>> d54c2e75
     type Vertex = Vertex;
 
     fn resolve_starting_vertices(
@@ -417,15 +343,11 @@
         // that are not scalar values (`FieldValue`)
         match (type_name, edge_name) {
             ("Package", "dependencies") => {
-<<<<<<< HEAD
-                resolve_neighbors_with_collected(contexts, |vertex| {
-=======
                 // Must be done here to ensure they live long enough (and are
                 // not lazily evaluated)
                 let packages = self.packages();
                 let direct_dependencies = self.direct_dependencies();
                 resolve_neighbors_with(contexts, move |vertex| {
->>>>>>> d54c2e75
                     // This is in fact a Package, otherwise it would be `None`
                     // First get all dependencies, and then resolve their package
                     // by finding that dependency by its ID in the metadata
@@ -438,12 +360,8 @@
                 })
             }
             ("Package", "repository") => {
-<<<<<<< HEAD
-                resolve_neighbors_with_collected(contexts, |v| {
-=======
                 let gh_client = self.gh_client();
                 resolve_neighbors_with(contexts, move |v| {
->>>>>>> d54c2e75
                     // Must be package
                     let package = v.as_package().unwrap();
                     match &package.repository {
@@ -458,12 +376,8 @@
                 })
             }
             ("GitHubRepository", "owner") => {
-<<<<<<< HEAD
-                resolve_neighbors_with_collected(contexts, |vertex| {
-=======
                 let gh_client = self.gh_client();
                 resolve_neighbors_with(contexts, move |vertex| {
->>>>>>> d54c2e75
                     // Must be GitHubRepository according to guarantees from Trustfall
                     let gh_repo = vertex.as_git_hub_repository().unwrap();
                     match &gh_repo.owner {
