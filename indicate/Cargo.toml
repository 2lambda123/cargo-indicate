--- conflicted
+++ resolved
@@ -16,12 +16,9 @@
 once_cell = "1.17.1"
 tokio = "1.25.0"
 git-url-parse = "0.4.4"
-<<<<<<< HEAD
 rustsec = "0.26.4"
 cvss = "2.0.0"
-=======
 thiserror = "1.0.38"
->>>>>>> 874ca985
 
 [dev-dependencies]
 test-case = "3.0.0"
